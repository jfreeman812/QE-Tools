--- conflicted
+++ resolved
@@ -114,7 +114,22 @@
         exit(status=status or check, message=message.format(check))
 
 
-<<<<<<< HEAD
+def dict_strip_value(dict_, value=None):
+    '''
+    Return a new dict based on stripping out any key with the given value.
+    NOTE: The default value 'None' is chosen because it is a common case.
+    Unlike other functions, value 'None' is literally the value None.
+
+    Args:
+        dict_ (dict): A dictionary to strip values from.
+        value: Any value that should be stripped from the dictionary.
+
+    Returns:
+        dict: A new dictionary without the offending keys or values.
+    '''
+    return {k: v for k, v in dict_.items() if v != value}
+
+
 def generate_random_string(prefix='', suffix='', size=8):
     '''
     Generate a random string of the specified size.
@@ -180,20 +195,4 @@
     '''
     for key in keys:
         a_dict = must_get_key(a_dict, key)
-    return a_dict
-=======
-def dict_strip_value(dict_, value=None):
-    '''
-    Return a new dict based on stripping out any key with the given value.
-    NOTE: The default value 'None' is chosen because it is a common case.
-    Unlike other functions, value 'None' is literally the value None.
-
-    Args:
-        dict_ (dict): A dictionary to strip values from.
-        value: Any value that should be stripped from the dictionary.
-
-    Returns:
-        dict: A new dictionary without the offending keys or values.
-    '''
-    return {k: v for k, v in dict_.items() if v != value}
->>>>>>> db79354b
+    return a_dict