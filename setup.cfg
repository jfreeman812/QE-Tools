[metadata]
name = qe_tools
author = RBA QE Team
author-email = rba-qe@rackspace.com
summary = General tools for use among Rackspace QE teams
description-file = README.md
home-page = https://github.rackspace.com/AutomationServices/QE-Tools
classifier =
    Development Status :: 5 - Beta
    Environment :: Console
    Intended Audience :: Developers
    Intended Audience :: Information Technology
    License :: OSI Approved :: Apache Software License
    Operating System :: OS Independent
    Programming Language :: Python
[extras]
httpbin-data =
    click==6.7
    decorator==4.0.11
    Flask==0.12
    httpbin==0.5.0
    itsdangerous==0.24
    Jinja2==2.9.5
    MarkupSafe==0.23
    six==1.10.0
    Werkzeug==0.11.15
    python-etcd==0.4.5
<<<<<<< HEAD
documentation =
    recommonmark==0.4.0
    Sphinx==1.5.3
    sphinx-rtd-theme==0.2.4
    ghp-import==0.5.5
=======
pr-checker =
    certifi==2017.4.17
    chardet==3.0.4
    github3.py==0.9.6
    idna==2.5
    requests==2.18.1
    uritemplate==3.0.0
    uritemplate.py==3.0.2
    urllib3==1.21.1
>>>>>>> e81af5b7
<|MERGE_RESOLUTION|>--- conflicted
+++ resolved
@@ -24,21 +24,4 @@
     MarkupSafe==0.23
     six==1.10.0
     Werkzeug==0.11.15
-    python-etcd==0.4.5
-<<<<<<< HEAD
-documentation =
-    recommonmark==0.4.0
-    Sphinx==1.5.3
-    sphinx-rtd-theme==0.2.4
-    ghp-import==0.5.5
-=======
-pr-checker =
-    certifi==2017.4.17
-    chardet==3.0.4
-    github3.py==0.9.6
-    idna==2.5
-    requests==2.18.1
-    uritemplate==3.0.0
-    uritemplate.py==3.0.2
-    urllib3==1.21.1
->>>>>>> e81af5b7
+    python-etcd==0.4.5