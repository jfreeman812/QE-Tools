#!/usr/bin/env python

import argparse
from collections import defaultdict
from contextlib import closing
import csv
import datetime
import fnmatch
import json
import os
import re
import socket
from urllib import parse

import behave.parser
<<<<<<< HEAD
import requests
=======
from tableread import SimpleRSTReader
>>>>>>> 3a910ae0

from shared.utilities import display_name, padded_list


QUARANTINED_INDICATOR = 'quarantined'
NO_STATUS_JIRA_KEY = 'JIRAs'
TAG_DEFINITION_FILE = 'tags.md'
REPORT_PATH = 'reports'
QUARANTINED_STATISTICS_FILE = '{repo_name}_quarantined_statistics_{time_stamp}.{ext}'
COVERAGE_REPORT_FILE = '{repo_name}_coverage_report_{time_stamp}.{ext}'
JIRA_RE = re.compile('(.*[^A-Z])?([A-Z][A-Z]+-[0-9]+)')
SPLUNK_COLLECTOR_HOSTNAME = 'httpc.secops.rackspace.com'
SPLUNK_COLLECTOR_URL = 'https://{}:8088/services/collector'.format(SPLUNK_COLLECTOR_HOSTNAME)
SPLUNK_REPORT_INDEX = 'rax_temp_60'
SPLUNK_QUARANTINED_INDEX = 'rax_qe_quarantined'
SPLUNK_COVERAGE_INDEX = 'rax_qe_coverage'

####################################################################################################
# Globals
####################################################################################################


class ErrorAggregator(object):

    def __init__(self):
        self.error_list = []

    def __call__(self, format_str, *format_args):
        self.error_list.append(format_str.format(*format_args))

    @property
    def errors(self):
        if not self.error_list:
            return ''
        return 'REPORTING ERRORS: \n{}'.format('\n'.join(self.error_list))


# Any display name in nuisance_category_names will be omitted from the categories.  'features' is
# ignored as it is a special name required in cucumber and meaningless for reporting.
nuisance_category_names = ['features']
coverage_tables = SimpleRSTReader('coverage.rst')
status_table = coverage_tables['Status'].exclude_by(tag='')
reporting_errors = ErrorAggregator()
jira_status_display_names = [NO_STATUS_JIRA_KEY] + sorted(status_table.get_fields('report_as'))

####################################################################################################
# Object Definitions
####################################################################################################


class Tags(object):

    def __init__(self, tag_list, scenario_name):
        self.tags = tag_list
        self.is_quarantined = QUARANTINED_INDICATOR in self.tags
        self.scenario_name = scenario_name
        self.jiras = self._jiras()

    def _jiras(self):
        '''
        Returns a dictionary of {status_key: [associated jira tags]}.  If the jira is not associated
        with a status, the status key will be 'JIRAs'.  If a status does not have any jiras
        associated with it, an error will be logged.
        '''
        jira_collection = defaultdict(list)
        status = None
        for tag in self.tags:
            if tag in status_table.get_fields('tag'):
                status = status_table.matches_all(tag=tag).data[0].report_as
                # Since a status with an empty list indicates that no JIRAs were associated with
                # that status, we need to explicity create the status key with the default value
                # for validation later.
                jira_collection[status]
                continue
            if JIRA_RE.match(tag):
                jira_collection[status or NO_STATUS_JIRA_KEY].append(tag)
                continue
            status = None

        for status, jiras in jira_collection.items():
            if not jiras:
                reporting_errors('ERROR: JIRA not found for Scenario: {}, Status: {}, Tags {}',
                                 self.scenario_name, status, self.tags)
        return jira_collection

    def property_from_tags(self, property_name):

        def single_matching_tag(expected_tags, default=None):
            base_error_msg = 'ERROR: Property "{}", Scenario: {}, has'.format(property_name,
                                                                              self.scenario_name)
            intersection = set(self.tags) & set(expected_tags)
            if len(intersection) > 1:
                reporting_errors('{} multiple mutually exclusive Tags: {}', base_error_msg,
                                 intersection)
            if not intersection and not default:
                reporting_errors('{} No Matching Tag or Default for Tags: {}, Available Tags: {}',
                                 base_error_msg, self.tags, expected_tags)
            return intersection.pop() if intersection else default

        property_tables = coverage_tables[property_name]
        valid_tags = property_tables.exclude_by(tag='').get_fields('tag')
        default_tag = property_tables.matches_all(tag='').get_fields('report_as')
        default_tag = default_tag[0] if default_tag else None
        tag_name = single_matching_tag(valid_tags, default=default_tag)
        report_as = property_tables.matches_all(tag=tag_name).data
        return report_as[0].report_as if report_as else default_tag

    @property
    def is_active(self):
        inactive_tags = set(status_table.get_fields('tag')) - {QUARANTINED_INDICATOR}
        return not set(self.tags) & inactive_tags


class TestGrouping(object):
    def __init__(self, name, categories):
        self.name = name
        self.categories = categories
        self.all_scenarios = []
        self.quarantined_scenarios = []
        self.total_test_count = 0
        self.quarantined_test_count = 0
        self.active_test_count = 0

    def add_feature_data(self, feature):
        ''' Adds a behave features useful data to the TestGrouping.'''
        self.all_scenarios.extend(feature.all_scenarios)
        self.total_test_count += len(feature.all_scenarios)
        quarantined_scenarios = [s for s in feature.all_scenarios if s.report_tags.is_quarantined]
        self.quarantined_test_count += len(quarantined_scenarios)
        self.quarantined_scenarios.extend(quarantined_scenarios)
        self.active_test_count += len([s for s in feature.all_scenarios if s.report_tags.is_active])


####################################################################################################
# Report Generation
####################################################################################################


def _empty_str_padded_list(list_or_none, pad_to_length):
    '''
    Returns a padded list of a length defined by pad_to_length, the padding will be an empty string.
    '''
    list_to_pad = list_or_none or []
    return padded_list(list_to_pad, pad_to_length, '')


def _sum_all_of(objects, attribute):
    return sum(getattr(o, attribute) for o in objects)


def _safe_round_percent(sub_section, whole):
    return round((sub_section / whole) * 100, 2) if whole else 0.0


def _hostname_from_env():
    jenkins_url = os.environ.get('JENKINS_URL')
    return parse.urlparse(jenkins_url).netloc if jenkins_url else None


class ReportWriter(object):
    base_file_name = ''
    _max_category_len = None
    _source = None

    def __init__(self, test_groupings, product_name, interface_type,
                 project, output_dir, splunk_token=None):
        self.test_groups = test_groupings
        self.product_name = product_name
        self.interface_type = interface_type
        self.project = project
        self.output_dir = output_dir
        self._splunk_token = splunk_token
        self._max_lens = {}
        self.data = self._data()
        self._json_keys_that_exist = {k for d in self.data for k in d.keys()}
        self._write_json_report()
        self._write_csv_report()
        if self._splunk_token:
            self._send_to_splunk()

    def _max_len(self, key):
        '''
        Caches and returns the max length of any value for that key if the value is a list, if the
        value is not not a list, does not exist, or exists with no length, will return 0
        '''
        if key not in self._max_lens:
            self._max_lens[key] = max(len(d.get(key) if isinstance(d.get(key), list) else [])
                                      for d in self.data)
        return self._max_lens[key]

    def _csv_heading_order(self):
        '''The csv heading order that the data will appear in on the reports'''
        return [
            'Product',
            'Project',
            'Interface Type',
            'Categories',
        ]

    def _csv_cols_from(self, heading, list_or_none):
        '''
        Returns a list tuples of CSV column names and values corresponding to the max length of any
        list value found for the heading provided.  If the heading does not exist, has only empty
        lists as values,or does not have lists as values will return an empty list
        '''
        padded_values = _empty_str_padded_list(list_or_none, self._max_len(heading))
        return [('{} {}'.format(heading, i), v) for i, v in enumerate(padded_values, start=1)]

    def _data_item(self, categories, **additional_data):
        '''
        Takes the categories and any additional data and returns a data dictionary with common
        reporting values
        '''
        return {
            'Product': self.product_name,
            'Project': self.project,
            'Interface Type': self.interface_type,
            'Categories': categories,
            **additional_data
        }

    def _data(self):
        '''
        This method should be overridden to return a list of dictionaries containing reporting data
        '''
        raise NotImplementedError('_data method must be overridden')

    def _format_file_name(self, extension):
        '''
        Formats the base_file_name attribute that should be overridden with a string having the
        following format keywords in this example: "{repo_name}_some_report_{time_stamp}.{ext}"
        '''
        format_kwargs = {
            'repo_name': self.product_name,
            'time_stamp': '{:%Y_%m_%d_%H_%M_%S_%f}'.format(datetime.datetime.now()),
            'ext': extension,
        }
        return self.base_file_name.format(**format_kwargs)

    def _format_and_return_file_path(self, *file_name_args):
        '''
        Returns the full formatted file path, and ensures that the directory exists and there is
        not a file with the current name existing there.
        '''
        file_path = os.path.join(self.output_dir, self._format_file_name(*file_name_args))
        if os.path.exists(file_path):
            os.remove(file_path)
        os.makedirs(os.path.dirname(file_path), exist_ok=True)
        return file_path

    def _write_json_report(self):
        '''
        Writes a .json file with the contents of self.data to the base_file_name .json extension
        '''
        with open(self._format_and_return_file_path('json'), 'w') as f:
            json.dump(self.data, f, indent=4)

    def _write_csv_report(self):
        '''
        Writes a .csv file, mapping the contents of self.data to csv columns by calling
        self._csv_data_from_json
        '''
        csv_data = [self._csv_data_from_json(d) for d in self.data]
        column_names = [] if not csv_data else [x[0] for x in csv_data[0]]

        with closing(CSVWriter(self._format_and_return_file_path('csv'), column_names)) as csv_file:
            csv_file.writerows(map(dict, csv_data))

    def _csv_data_from_json(self, json_data):
        '''
        Returns a list of tuples of (csv_heading, value) in the same order as supplied in
        self._csv_heading_order.  If the value contains any lists, will extend multiple tuples
        padded to the max length of the list.
        Ex: if the max length of any Category is 2:
        {'Categories': ['a', 'b']} -> [('Categories 1', 'a'), ('Categories 2', 'b')] and
        {'Categories': ['a']} -> [('Categories 1', 'a'), ('Categories 2', '')]
        json_data:  Dictionary of json_names to values.
        '''
        csv_data = []
        for json_name in self._csv_heading_order():
            if json_name not in self._json_keys_that_exist:
                continue
            value = json_data.get(json_name, [])
            csv_data.extend(self._csv_cols_from(json_name, value) or [(json_name, value)])
        return csv_data

    def _send_to_splunk(self):
        common_data = {
            'time': datetime.datetime.now().timestamp(),
            'host': _hostname_from_env() or socket.gethostname(),
            'index': SPLUNK_REPORT_INDEX,
            'source': self._source,
            'sourcetype': '_json'}
        events = [json.dumps({'event': x, **common_data}) for x in self.data]
        response = requests.post(SPLUNK_COLLECTOR_URL, data=' '.join(events),
                                 headers={'Authorization': self._splunk_token},
                                 verify=False)
        response.raise_for_status()


class QuarantinedStatsReport(ReportWriter):
    base_file_name = QUARANTINED_STATISTICS_FILE
    _source = SPLUNK_QUARANTINED_INDEX

    def _csv_heading_order(self):
        '''The base non extended order of the csv columns for the Quarantined Statistics Report'''
        return [
            *super()._csv_heading_order(),
            'Total Tests',
            'Active Tests',
            'Quarantined Tests',
            'Quarantined Percentage',
            'Active Percentage',
        ]

    def _stats_data(self, categories, total_count, active_count, quarantined_count):
        '''
        Returns a dictionary of data relevant to one grouping for the quarantined statistics report
        '''
        stats_data = {
            'Total Tests': total_count,
            'Active Tests': active_count,
            'Quarantined Tests': quarantined_count,
            'Quarantined Percentage': _safe_round_percent(quarantined_count, active_count),
            'Active Percentage': _safe_round_percent(active_count, total_count),
        }
        return self._data_item(categories, **stats_data)

    def _data(self):
        '''Returns a list of dictionaries containing data for the quarantined statistics report'''
        data = [self._stats_data(g.categories, g.total_test_count, g.active_test_count,
                                 g.quarantined_test_count) for g in self.test_groups]
        data.append(self._stats_data(['Total'], _sum_all_of(self.test_groups, 'total_test_count'),
                                     _sum_all_of(self.test_groups, 'active_test_count'),
                                     _sum_all_of(self.test_groups, 'quarantined_test_count')))
        return data


class CoverageReport(ReportWriter):
    base_file_name = COVERAGE_REPORT_FILE
    _source = SPLUNK_COVERAGE_INDEX

    def _csv_heading_order(self):
        '''The base non extended order of the csv columns for the Coverage Report'''
        return [
            *super()._csv_heading_order(),
            'Feature Name',
            'Test Name',
            'Polarity',
            'Priority',
            'Suite',
            'Status',
            'Execution Method',
            *jira_status_display_names,
        ]

    def _scenario_data(self, categories, scenario):
        '''Returns a dictionary of data relevant to one scenario for the coverage report'''
        scenario_data = {
            'Test Name': scenario.name,
            'Feature Name': scenario.feature.name,
            **{name: scenario.report_tags.property_from_tags(name)
               for name in ['Polarity', 'Priority', 'Suite', 'Status', 'Execution Method']},
            **{jira_status: scenario.report_tags.jiras[jira_status]
               for jira_status in jira_status_display_names
               if scenario.report_tags.jiras[jira_status]}
        }
        return self._data_item(categories, **scenario_data)

    def _data(self):
        '''Returns a list of dictionaries containing data for the coverage report'''
        return [self._scenario_data(g.categories, s)
                for g in self.test_groups for s in g.all_scenarios]


class CSVWriter(object):
    def __init__(self, path, columns):
        self.file = open(path, 'a')
        self.rowwriter = csv.DictWriter(self.file, fieldnames=columns)
        self.rowwriter.writeheader()

    def writerow(self, row):
        self.rowwriter.writerow(row)
        self.file.flush()

    def writerows(self, rows):
        self.rowwriter.writerows(rows)

    def close(self):
        self.file.close()


####################################################################################################
# TestGrouping Object Creation
####################################################################################################


def _add_custom_tags(scenario):
    # Behave scenarios do not inherit feature tags by default, but for our reporting purposes we do.
    scenario.report_tags = Tags(scenario.feature.tags + scenario.tags, scenario.name)
    return scenario


def _categories(grouping_name, product_path):
    '''
    Returns a list of categories for the grouping_name supplied. Categories are created by splitting
    the grouping name apart and turning each piece into a display name.  The highest level of the
    directory is returned as the first item, and the lowest level as the last.
    Ex:  grouping_name = 'parent_dir/sub_dir/lowest_dir' -> ['parent_dir', 'sub_dir', 'lowest_dir']
    '''
    categories = []
    for category in os.path.normpath(grouping_name).split(os.sep):
        name = display_name(product_path, category)
        if name.lower() not in nuisance_category_names:
            categories.append(name)
        product_path = os.path.join(product_path, category)
    return categories


def _feature_for(file_path, product_path):
    '''
    Uses the behave parser to create a Feature object form the file_path supplied, also adding the
    grouping_name, and a list of all scenarios with a custom report_tags attributed added to them.
    '''
    feature = behave.parser.parse_file(file_path)
    feature.grouping_name = os.path.relpath(os.path.dirname(file_path), product_path)
    feature.all_scenarios = [_add_custom_tags(s) for s in feature.walk_scenarios()]
    return feature


def _test_groupings_for_repo(product_base_dir, search_hidden=False):
    '''
    Returns an iterable of TestGrouping objects created by searching the product base dir for any
    feature files, parsing them into features, and then compiling those features into TestGroupings.
    '''

    groupings = {}
    for dir_path, dir_names, file_names in os.walk(product_base_dir):
        if not search_hidden:
            # If items are removed from dir_names, os.walk will not search them.
            dir_names[:] = [x for x in dir_names if not x.startswith('.')]
        for file_name in fnmatch.filter(file_names, '*.feature'):
            feature = _feature_for(os.path.join(dir_path, file_name), product_base_dir)
            if feature.grouping_name not in groupings:
                categories = _categories(feature.grouping_name, product_base_dir)
                groupings[feature.grouping_name] = TestGrouping(feature.grouping_name, categories)
            groupings[feature.grouping_name].add_feature_data(feature)
    return groupings.values()


####################################################################################################
# Execution
####################################################################################################


def run_reports(repo_base_directory, product_dir, *report_args, **product_kwargs):
    product_base_dir = os.path.join(repo_base_directory, product_dir)
    groupings = _test_groupings_for_repo(product_base_dir, **product_kwargs)

    product_name = display_name(*os.path.split(os.path.normpath(product_base_dir)))
    QuarantinedStatsReport(groupings, product_name, *report_args)
    CoverageReport(groupings, product_name, *report_args)
    assert not reporting_errors.errors, reporting_errors.errors


if __name__ == '__main__':
    parser = argparse.ArgumentParser(description='Test Reports')
    parser.add_argument('repo_base_directory',
                        help='The Absolute directory of the repo to run reports against')
    parser.add_argument('interface_type', choices=['api', 'gui'],
                        help='The interface type of the product')
    product_help = 'The additional product directory, if not supplied the repo is assumed to be' \
                   ' the product.'
    parser.add_argument('-p', '--product_dir', nargs='?', default='', help=product_help)
    project_help = 'The name of the project, if one is not supplied n/a will be used.'
    parser.add_argument('-j', '--project', nargs='?', default='n/a', help=project_help)
    parser.add_argument('-o', '--output-dir', default=REPORT_PATH,
                        help='Output directory for the generated report files.')
    parser.add_argument('--search_hidden', action='store_true', help='Include ".hidden" folders')
    parser.add_argument('--splunk_token', default='',
                        help='Provide Splunk auth token to send data')
    args = parser.parse_args()
    run_reports(args.repo_base_directory, args.product_dir, args.interface_type, args.project,
                args.output_dir, args.splunk_token, search_hidden=args.search_hidden)<|MERGE_RESOLUTION|>--- conflicted
+++ resolved
@@ -13,11 +13,8 @@
 from urllib import parse
 
 import behave.parser
-<<<<<<< HEAD
 import requests
-=======
 from tableread import SimpleRSTReader
->>>>>>> 3a910ae0
 
 from shared.utilities import display_name, padded_list
 
