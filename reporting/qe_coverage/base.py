--- conflicted
+++ resolved
@@ -185,21 +185,14 @@
     base_file_name = ''
 
     def __init__(self, test_group, product_hierarchy, interface_type, output_dir='',
-<<<<<<< HEAD
-                 preserve_files=False, timestamp=None, **_):
-=======
-                 preserve_files=False, production_endpoint=False, **_):
->>>>>>> 80bd317b
+                 preserve_files=False, timestamp=None, production_endpoint=False, **_):
         self.test_group = test_group
         self.product_hierarchy = product_hierarchy
         self.interface_type = interface_type
         self.output_dir = output_dir or tempfile.mkdtemp()
         self.preserve_files = preserve_files
-<<<<<<< HEAD
         self.timestamp = timestamp
-=======
         self.production_endpoint = production_endpoint
->>>>>>> 80bd317b
         self._max_lens = {}
         self.data = self._data()
         self._json_keys_that_exist = {k for d in self.data for k in d.keys()}
@@ -313,13 +306,9 @@
         return csv_data
 
     def send_report(self):
-<<<<<<< HEAD
         params = {'timestamp': self.timestamp} if self.timestamp else {}
-        response = requests.post(COVERAGE_STAGING_URL, json=self.data, params=params, verify=False)
-=======
         coverage_url = COVERAGE_PRODUCTION_URL if self.production_endpoint else COVERAGE_STAGING_URL
-        response = requests.post(coverage_url, json=self.data, verify=False)
->>>>>>> 80bd317b
+        response = requests.post(coverage_url, json=self.data, params=params, verify=False)
         validate_response_status_code('CREATED', response)
         return response.json().get('url', '')
 
@@ -392,14 +381,11 @@
                         help='Do not generate reports or upload; only validate the tags.')
     parser.add_argument('--leading-categories-to-strip', type=int, default=0,
                         help='The number of leading categories to omit from the coverage data JSON')
-<<<<<<< HEAD
     parser.add_argument('--timestamp', default=None,
                         help='Unix Timestamp for representative date of the data')
     parser.add_argument('--output-dir', default=None, help=argparse.SUPPRESS)
     parser.add_argument('--no-validate', dest='validate', action='store_false',
                         help='write reports without validating data')
-=======
     parser.add_argument('--production-endpoint', action='store_true',
                         help='Send coverage data to the production endpoint')
->>>>>>> 80bd317b
     return parser