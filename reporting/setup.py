import setuptools


setuptools.setup(name='qe_coverage',
                 version='1.3.0',
                 description='Collection of tools to enable coverage reporting',
                 url='https://github.rackspace.com/QualityEngineering/QE-Tools',
                 author='RBA QE',
                 author_email='rba-qe@rackspace.com',
                 license='MIT',
                 entry_points={
                     'console_scripts': [
                        'coverage-gherkin=qe_coverage.gherkin:main [gherkin]',
                        'coverage-send-opencafe-report=qe_coverage.send_opencafe_tags_report:main',
                        'coverage-cloned-repo=qe_coverage.coverage_cloned_repo:main',
                        'coverage-opencafe=qe_coverage.collect_opencafe_coverage:main',
                        'coverage-testlink=qe_coverage.send_testlink_tags_report:main',
                        'coverage-history=qe_coverage.coverage_historical_repo:main'
                     ],
                 },
                 packages=setuptools.find_packages(),
                 install_requires=['attrs>=16.0.0', 'requests>=2.10', 'tableread>=1.0.2',
<<<<<<< HEAD
                                   'qecommon_tools>=1.0.4', 'wrapt', 'python-dateutil'],
=======
                                   'qecommon_tools>=1.1.0', 'wrapt'],
>>>>>>> 939f8142
                 extras_require={'gherkin': ['behave==1.2.6.dev1']},
                 include_package_data=True,
                 zip_safe=False)<|MERGE_RESOLUTION|>--- conflicted
+++ resolved
@@ -20,11 +20,7 @@
                  },
                  packages=setuptools.find_packages(),
                  install_requires=['attrs>=16.0.0', 'requests>=2.10', 'tableread>=1.0.2',
-<<<<<<< HEAD
-                                   'qecommon_tools>=1.0.4', 'wrapt', 'python-dateutil'],
-=======
-                                   'qecommon_tools>=1.1.0', 'wrapt'],
->>>>>>> 939f8142
+                                   'qecommon_tools>=1.1.0', 'wrapt', 'python-dateutil'],
                  extras_require={'gherkin': ['behave==1.2.6.dev1']},
                  include_package_data=True,
                  zip_safe=False)