from configparser import ConfigParser
import json
from os import environ, path
import time
import uuid
try:
    from urllib import parse
except ImportError:
    import urlparse as parse

from flask import Flask, request
from flask_restplus import Api, Resource, reqparse, fields
import requests

import custom_fields


app = Flask(__name__)
app.config.SWAGGER_UI_DOC_EXPANSION = 'full'
app.url_map.strict_slashes = False
api = Api(app, title='QE Data Broker', doc='/coverage/doc/')

ns = api.namespace('coverage', description='Data Broker Endpoint')


SPLUNK_COLLECTOR_HOSTNAME = 'httpc.secops.rackspace.com'
SPLUNK_COLLECTOR_URL = 'https://{}:8088/services/collector'.format(SPLUNK_COLLECTOR_HOSTNAME)
SPLUNK_REPORT_INDEX = 'rax_temp_60'
SPLUNK_REPORT_SOURCE = 'rax_qe_coverage'
SPLUNK_UI_BASE_URL = 'sage.rackspace.com:8000'
SPLUNK_UI_SEARCH_PATH = '/en-US/app/search/search'


TICKET_LIST = fields.List(custom_fields.TicketId(example='JIRA-1234'))


coverage_entry = api.model('Coverage Entry', {
    'Categories': fields.List(fields.String, example=['Variable Builder'], required=True),
    'Execution Method': custom_fields.ExecutionMethod(example='automated', required=True),
    'Feature Name': fields.String(example='Variable Builder', required=True),
    'Interface Type': custom_fields.InterfaceType(example='gui', required=True),
    'Polarity': custom_fields.Polarity(example='positive', required=True),
    'Priority': custom_fields.Priority(example='medium', required=True),
    'Product': fields.String(example='ARIC', required=True),
    'Status': custom_fields.Status(example='operational', required=True),
    'Suite': custom_fields.Suite(example='smoke', required=True),
    'Test Name': fields.String(example='Edit and upate a created Variable', required=True),
    'Tickets': TICKET_LIST,
    'quarantined': TICKET_LIST,
    'needs work': TICKET_LIST,
    'not yet implemented': TICKET_LIST,
})


raw_args = api.model('Raw Input', {
    'events': fields.List(fields.Nested(coverage_entry), required=True),
    'host': fields.String(required=True, example='jenkinsqe.rba.rackspace.com'),
    'timestamp': fields.Float(example=1518209250.403),
    'source': fields.String(default=SPLUNK_REPORT_SOURCE),
    'index': fields.String(default=SPLUNK_REPORT_INDEX),
})


def _token_config():
    parser = ConfigParser()
    file_path = path.join(path.expanduser('~'), 'splunk.config')
    assert parser.read(file_path), 'Error: cannot find {}'.format(file_path)
    return parser


def coverage_current_time():
    '''
    Returns a unix timestamp for the current time,
    rounded to the nearest hundred seconds,
    to help cluster multiple separate reports sent in sequence with a shared timestamp.
    '''
    return round(time.time(), -2)


TOKENS = _token_config()


class SplunkAPI(Resource):
    fixed_arg_values = {}

    def _get_token(self, index):
        return TOKENS[index]['token']

    @staticmethod
    def _display_url(**kwargs):
        search_query = ' '.join(['{}="{}"'.format(k, v) for k, v in kwargs.items()])
        return parse.urlunparse((
            'https', SPLUNK_UI_BASE_URL, SPLUNK_UI_SEARCH_PATH,
            '', 'q=search%20{}'.format(parse.quote(search_query)), ''
        ))

    def _prep_event(self, upload_id, common_data, event):
        event.update(upload_id=upload_id)
        event = {'event': event}
        event.update(common_data)
        return event

    def _post(self, args, events=None):
        events = events or args.get('events', [])
        if not events:
            return {'message': 'No events to post!'}, 400
        common_data = {
            'time': args.get('timestamp') or coverage_current_time(),
            'host': args['host'],
            'index': args['index'],
            'source': args['source'],
            'sourcetype': '_json'
        }
        upload_id = str(uuid.uuid4())
        events = [self._prep_event(upload_id, common_data, x) for x in events]
        response = requests.post(SPLUNK_COLLECTOR_URL, data='\n'.join(map(json.dumps, events)),
                                 headers={'Authorization': self._get_token(args['index'])},
                                 verify=False)
        try:
            response.raise_for_status()
            return {'message': 'data posted successfully!',
                    'url': self._display_url(index=args['index'], upload_id=upload_id)}, 201
        except requests.exceptions.HTTPError as e:
            return {'message': 'data failed to post!',
                    'error': str(e),
                    'response_text': str(response.content)}, 500


# leaving fully-extensible API
@ns.route('/', endpoint='RAW-Data')
@api.hide
class RawCoverage(SplunkAPI):

    @api.response(201, 'Accepted')
    @api.response(500, 'Server Error')
    @api.doc('POST-Raw-Data')
    @api.expect(raw_args)
    def post(self):
        args = request.json
        return self._post(args)


@ns.route('/staging', endpoint='staging data')
@ns.route('/staging/<string:host>', endpoint='staging data with host')
class StagingCoverage(SplunkAPI):
    fixed_arg_values = {'source': SPLUNK_REPORT_SOURCE, 'index': SPLUNK_REPORT_INDEX}

    @api.response(201, 'Accepted')
    @api.response(400, 'Bad Request')
    @api.response(500, 'Server Error')
    @api.doc('POST-Staging-Data')
<<<<<<< HEAD
    @api.expect([test])
    def post(self, host=''):
=======
    @api.expect([coverage_entry], validate=True)
    def post(self, host):
        errors = custom_fields.validate_response_list(request.json, coverage_entry, 'Test Name')
        if errors:
            return {'message': 'payload validation failed!',
                    'errors': errors}, 400
>>>>>>> 50633e61
        args = {**self.fixed_arg_values, **{'host': host}}
        timestamp = request.args.get('timestamp')
        if timestamp:
            args.update(timestamp=timestamp)
        return self._post(args, events=request.json)


if __name__ == '__main__':
    app.run()<|MERGE_RESOLUTION|>--- conflicted
+++ resolved
@@ -149,17 +149,12 @@
     @api.response(400, 'Bad Request')
     @api.response(500, 'Server Error')
     @api.doc('POST-Staging-Data')
-<<<<<<< HEAD
-    @api.expect([test])
+    @api.expect([coverage_entry], validate=True)
     def post(self, host=''):
-=======
-    @api.expect([coverage_entry], validate=True)
-    def post(self, host):
         errors = custom_fields.validate_response_list(request.json, coverage_entry, 'Test Name')
         if errors:
             return {'message': 'payload validation failed!',
                     'errors': errors}, 400
->>>>>>> 50633e61
         args = {**self.fixed_arg_values, **{'host': host}}
         timestamp = request.args.get('timestamp')
         if timestamp:
